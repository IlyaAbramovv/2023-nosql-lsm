package ru.vk.itmo.test.emelyanovpavel;

import ru.vk.itmo.Config;
import ru.vk.itmo.Dao;
import ru.vk.itmo.Entry;
import ru.vk.itmo.emelyanovpavel.InMemoryDaoImpl;
import ru.vk.itmo.emelyanovpavel.PersistentDaoImpl;
import ru.vk.itmo.test.DaoFactory;

import java.io.IOException;
import java.lang.foreign.MemorySegment;

import static java.lang.foreign.ValueLayout.JAVA_BYTE;
import static java.nio.charset.StandardCharsets.UTF_8;

<<<<<<< HEAD
@DaoFactory(stage = 2)
=======
@DaoFactory(stage = 3)
>>>>>>> 6e19c048
public class DaoFactoryImpl implements DaoFactory.Factory<MemorySegment, Entry<MemorySegment>> {

    @Override
    public Dao<MemorySegment, Entry<MemorySegment>> createDao() {
        return new InMemoryDaoImpl();
    }

    @Override
    public Dao<MemorySegment, Entry<MemorySegment>> createDao(Config config) throws IOException {
        if (config == null || config.basePath() == null) {
            return createDao();
        }
<<<<<<< HEAD
        return new PersistentDaoImpl(config.basePath());
=======
        return new InMemoryDaoImpl(config.basePath());
>>>>>>> 6e19c048
    }

    @Override
    public String toString(MemorySegment memorySegment) {
        return memorySegment == null ? null : new String(memorySegment.toArray(JAVA_BYTE), UTF_8);
    }

    @Override
    public MemorySegment fromString(String data) {
        return data == null ? null : MemorySegment.ofArray(data.getBytes(UTF_8));
    }

    @Override
    public Entry<MemorySegment> fromBaseEntry(Entry<MemorySegment> baseEntry) {
        return baseEntry;
    }

}<|MERGE_RESOLUTION|>--- conflicted
+++ resolved
@@ -4,7 +4,6 @@
 import ru.vk.itmo.Dao;
 import ru.vk.itmo.Entry;
 import ru.vk.itmo.emelyanovpavel.InMemoryDaoImpl;
-import ru.vk.itmo.emelyanovpavel.PersistentDaoImpl;
 import ru.vk.itmo.test.DaoFactory;
 
 import java.io.IOException;
@@ -13,11 +12,7 @@
 import static java.lang.foreign.ValueLayout.JAVA_BYTE;
 import static java.nio.charset.StandardCharsets.UTF_8;
 
-<<<<<<< HEAD
-@DaoFactory(stage = 2)
-=======
 @DaoFactory(stage = 3)
->>>>>>> 6e19c048
 public class DaoFactoryImpl implements DaoFactory.Factory<MemorySegment, Entry<MemorySegment>> {
 
     @Override
@@ -30,11 +25,7 @@
         if (config == null || config.basePath() == null) {
             return createDao();
         }
-<<<<<<< HEAD
-        return new PersistentDaoImpl(config.basePath());
-=======
         return new InMemoryDaoImpl(config.basePath());
->>>>>>> 6e19c048
     }
 
     @Override
