--- conflicted
+++ resolved
@@ -11,11 +11,7 @@
 import java.lang.foreign.ValueLayout;
 import java.nio.charset.StandardCharsets;
 
-<<<<<<< HEAD
-@DaoFactory(stage = 2)
-=======
 @DaoFactory(stage = 4)
->>>>>>> 6e19c048
 public class InMemDaoFactoryImpl implements DaoFactory.Factory<MemorySegment, Entry<MemorySegment>> {
 
     @Override
@@ -24,11 +20,7 @@
     }
 
     @Override
-<<<<<<< HEAD
-    public Dao<MemorySegment, Entry<MemorySegment>> createDao(Config config) {
-=======
     public Dao<MemorySegment, Entry<MemorySegment>> createDao(Config config) throws IOException {
->>>>>>> 6e19c048
         return new InMemDaoImpl(config.basePath());
     }
 
