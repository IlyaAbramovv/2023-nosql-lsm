# 2023-nosql-lsm
Проект [курса]() "NoSQL"

## Этап 1. In-memory (deadline 27.09.23 23:59:59 MSK)
### Fork
[Форкните проект](https://help.github.com/articles/fork-a-repo/), склонируйте и добавьте `upstream`:
```
$ git clone git@github.com:<username>/2023-nosql-lsm.git
Cloning into '2023-nosql-lsm'...
...
$ git remote add upstream git@github.com:polis-vk/2023-nosql-lsm.git
$ git fetch upstream
From github.com:polis-vk/2023-nosql-lsm
 * [new branch]      main     -> upstream/main
```

### Make
Так можно запустить тесты (ровно то, что делает CI):
```
$ ./gradlew clean test
```

### Develop
Откройте в IDE -- [IntelliJ IDEA Community Edition](https://www.jetbrains.com/idea/) нам будет достаточно.

**ВНИМАНИЕ!** При запуске тестов или сервера в IDE необходимо передавать Java опцию `-Xmx64m`.

Сделать имплементацию интерфейса DAO, заставив пройти все тесты.
Для этого достаточно реализовать две операции: get и upsert, при этом достаточно реализации "в памяти".

Продолжайте запускать тесты и исправлять ошибки, не забывая [подтягивать новые тесты и фиксы из `upstream`](https://help.github.com/articles/syncing-a-fork/). Если заметите ошибку в `upstream`, заводите баг и присылайте pull request ;)

### Report
Когда всё будет готово, присылайте pull request в ветку `main` со своей реализацией на review. Не забывайте **отвечать на комментарии в PR** и **исправлять замечания**!

<<<<<<< HEAD
## Этап 2. Persistence (deadline 2022-10-04 23:59:59 MSK)
=======
## Этап 2. Persistence (deadline 2023-10-04 23:59:59 MSK)
>>>>>>> 60221ab9
Приведите код в состояние, удовлетворяющее новым тестам. А именно: при конструировании DAO следует восстановить состояние, персистентно сохраненное в методе `close()`.
Нужно реализовать метод `get(key)`, который будет возвращать `Entry`, сохраненной в памяти или в хипе.

В `DaoFactory.Factory` появился конструктор `createDao(Config config)`, который нужно переопределить в своей реализации.
`Config` Содержит в себе `basePath` - директория для сохранения состояния DAO.

В новых тестах не предполагается использование полноценной реализации метода `get(from, to)`.

### Report
Когда всё будет готово, присылайте pull request со своей реализацией на review. Не забывайте **отвечать на комментарии в PR** и **исправлять замечания**!

<<<<<<< HEAD
## Этап 3. Merge Iterator (deadline 2022-03-23 23:59:59 MSK)
=======
## Этап 3. Merge Iterator (deadline 2023-10-18 23:59:59 MSK)
>>>>>>> 60221ab9
Приведите код в состояние, удовлетворяющее данным запросам:
* Бинарный поиск по файлу теперь является обязательным для реализации.
* Метод `get(from, to)` должен работать полноценно и полностью поддерживаться DAO даже при наличии в ней данных, записанных в файл.
* Стоит учитывать, что в диапазоне от `from` до `to`, некая часть данных может уже находиться в файле на диске, в то время, как другая часть будет все еще `InMemory`. Несмотря на это, необходимо уметь последовательно отдавать все данные в правильно отсортированном порядке.
* Запрошенный диапазон значений может быть слишком велик, чтобы держать его полностью в памяти, нужно динамически подгружать лишь необходимую в данный момент часть этого диапазона.
* За один тест метод `close` у конкретного инстанса DAO может быть вызван только один раз, однако после этого имеется возможность создать новый инстанс с тем же `config`(т.е будет произведено переоткрытие DAO). В отличие от прошлого этапа, в этот раз в DAO можно будет писать новую информацию, а не только читать старую из него. Количество таких переоткрытий за один тест неограниченно. Следовательно, должна поддерживаться возможность создания соответствующего количества файлов, содержащих данные нашей БД - по одному на каждый `close`, а так же возможность поиска значений по всем этим файлам.
* После использования метода `close`, `Entry` с уже записанным до этого в файл ключом может быть добавлено в последующие DAO еще несколько раз, т.е текущее значение, соответствующее этому ключу, будет таким образом перезаписано, однако старые значения, соответствующие этому же ключу, все еще будут находиться в более ранних файлах. База данных должна суметь выдать самое свежее для запрошенного ключа значение при поиске из всех имеющихся.
* На данный момент метод `flush` будет вызываться только из метода `close`. Таким образом, `flush` будет гарантированно выполняться однопоточно, также на данном этапе можно рассчитывать на то, что `get` и `upsert` в процессе выполнения метода `flush` вызываться не будут, однако во все остальное время `get` и `upsert` могут работать в многопоточном режиме - старые тесты на `concurrency` никуда не пропадают, но могут появиться и новые. Считаем, что поведение `get` и `upsert` после отработки метода `close` - `undefined`
* `upsert` с `value == null` подразумевает удаление: такие записи не должны возвращаться в `get`.
### Report
Когда всё будет готово, присылайте pull request в ветку `main` со своей реализацией на review. Не забывайте **отвечать на комментарии в PR** и **исправлять замечания**!<|MERGE_RESOLUTION|>--- conflicted
+++ resolved
@@ -33,11 +33,7 @@
 ### Report
 Когда всё будет готово, присылайте pull request в ветку `main` со своей реализацией на review. Не забывайте **отвечать на комментарии в PR** и **исправлять замечания**!
 
-<<<<<<< HEAD
-## Этап 2. Persistence (deadline 2022-10-04 23:59:59 MSK)
-=======
 ## Этап 2. Persistence (deadline 2023-10-04 23:59:59 MSK)
->>>>>>> 60221ab9
 Приведите код в состояние, удовлетворяющее новым тестам. А именно: при конструировании DAO следует восстановить состояние, персистентно сохраненное в методе `close()`.
 Нужно реализовать метод `get(key)`, который будет возвращать `Entry`, сохраненной в памяти или в хипе.
 
@@ -49,11 +45,7 @@
 ### Report
 Когда всё будет готово, присылайте pull request со своей реализацией на review. Не забывайте **отвечать на комментарии в PR** и **исправлять замечания**!
 
-<<<<<<< HEAD
-## Этап 3. Merge Iterator (deadline 2022-03-23 23:59:59 MSK)
-=======
 ## Этап 3. Merge Iterator (deadline 2023-10-18 23:59:59 MSK)
->>>>>>> 60221ab9
 Приведите код в состояние, удовлетворяющее данным запросам:
 * Бинарный поиск по файлу теперь является обязательным для реализации.
 * Метод `get(from, to)` должен работать полноценно и полностью поддерживаться DAO даже при наличии в ней данных, записанных в файл.
